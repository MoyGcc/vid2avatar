--- conflicted
+++ resolved
@@ -15,8 +15,6 @@
 from .smpl import SMPLServer
 
 
-<<<<<<< HEAD
-=======
 import numpy as np
 import torch
 import torch.nn as nn
@@ -26,7 +24,6 @@
 from kaolin.ops.mesh import index_vertices_by_faces
 
 
->>>>>>> ffe30e12
 class V2A(nn.Module):
     def __init__(self, opt, betas_path, gender, num_training_frames):
         super().__init__()
@@ -69,12 +66,7 @@
             smpl_model_state = torch.load(
                 hydra.utils.to_absolute_path("./assets/smpl_init.pth")
             )
-<<<<<<< HEAD
-            self.implicit_network.load_state_dict(
-                smpl_model_state["model_state_dict"])
-=======
             self.implicit_network.load_state_dict(smpl_model_state["model_state_dict"])
->>>>>>> ffe30e12
 
         self.smpl_v_cano = self.smpl_server.verts_c
         self.smpl_f_cano = torch.tensor(
@@ -98,12 +90,7 @@
             sdf = output[:, 0:1]
             feature = output[:, 1:]
             if not self.training:
-<<<<<<< HEAD
-                # set a large SDF value for outlier points
-                sdf[outlier_mask] = 4.0
-=======
                 sdf[outlier_mask] = 4.0  # set a large SDF value for outlier points
->>>>>>> ffe30e12
 
         return sdf, x_c, feature
 
@@ -135,16 +122,7 @@
         camera_pos = input["camera_poses"]
         camera_rotate = input["camera_rotates"]
 
-<<<<<<< HEAD
-        # height, width = input["img_size"]
-        # u = (uv[:, :, 0] / width) - 1  # [-1, 0]
-        # v = (uv[:, :, 1] / height) * 2 - 1  # [-1, 1]
-        # uv = torch.stack([u, v], dim=-1)
-
-        scale = input["smpl_params"][:, 0]
-=======
         scale = input["smpl_params"][:, 0][:, None]
->>>>>>> ffe30e12
         smpl_pose = input["smpl_pose"]
         smpl_shape = input["smpl_shape"]
         smpl_trans = input["smpl_trans"]
@@ -158,29 +136,18 @@
             if input["current_epoch"] < 20 or input["current_epoch"] % 20 == 0:
                 cond = {"smpl": smpl_pose[:, 3:] * 0.0}
 
-<<<<<<< HEAD
-        ray_dirs, camera_loc = utils.get_camera_params(uv, pose, intrinsics)
-        # camera_loc = input["camera_pos"].to(torch.float32)
-        # camera_rot = input["camera_rot"].to(torch.float32)
-        # ray_dirs = utils.get_camera_params_vr_camera(uv, camera_rot=camera_rot)
-=======
         ray_dirs, cam_loc = utils.get_camera_params_equirect(
             uv, camera_pos=camera_pos, camera_rotate=camera_rotate
         )
->>>>>>> ffe30e12
         batch_size, num_pixels, _ = ray_dirs.shape
 
-        camera_loc = camera_loc.unsqueeze(1).repeat(
+        cam_loc = cam_loc.unsqueeze(1).repeat(
             1, num_pixels, 1).reshape(-1, 3)
         ray_dirs = ray_dirs.reshape(-1, 3)
 
         z_vals, _ = self.ray_sampler.get_z_vals(
             ray_dirs,
-<<<<<<< HEAD
-            camera_loc,
-=======
             cam_loc,
->>>>>>> ffe30e12
             self,
             cond,
             smpl_tfs,
@@ -193,7 +160,7 @@
         z_vals = z_vals[:, :-1]
         N_samples = z_vals.shape[1]
 
-        points = camera_loc.unsqueeze(
+        points = cam_loc.unsqueeze(
             1) + z_vals.unsqueeze(2) * ray_dirs.unsqueeze(1)
         points_flat = points.reshape(-1, 3)
 
@@ -215,12 +182,7 @@
             ) = self.check_off_in_surface_points_cano_mesh(
                 canonical_points, N_samples, threshold=self.threshold
             )
-<<<<<<< HEAD
-            canonical_points = canonical_points.reshape(
-                num_pixels, N_samples, 3)
-=======
             canonical_points = canonical_points.reshape(num_pixels, N_samples, 3)
->>>>>>> ffe30e12
 
             canonical_points = canonical_points.reshape(-1, 3)
 
@@ -281,11 +243,7 @@
             )  # 1--->0
 
             bg_dirs = ray_dirs.unsqueeze(1).repeat(1, N_bg_samples, 1)
-<<<<<<< HEAD
-            bg_locs = camera_loc.unsqueeze(1).repeat(1, N_bg_samples, 1)
-=======
             bg_locs = cam_loc.unsqueeze(1).repeat(1, N_bg_samples, 1)
->>>>>>> ffe30e12
 
             bg_points = self.depth2pts_outside(
                 bg_locs, bg_dirs, z_vals_bg
@@ -323,7 +281,7 @@
         normal_values = torch.sum(weights.unsqueeze(-1) * normal_values, 1)
 
         # Depth map
-        depth = torch.norm(points - camera_loc.unsqueeze(1),
+        depth = torch.norm(points - cam_loc.unsqueeze(1),
                            dim=-1)
         depth = torch.sum(weights * depth, dim=-1)
 
@@ -332,11 +290,7 @@
                 "points": points,
                 "rgb_values": rgb_values,
                 "normal_values": normal_values,
-<<<<<<< HEAD
-                "index_outside": input["index_outside"],
-=======
                 # "index_outside": input["index_outside"],
->>>>>>> ffe30e12
                 "index_off_surface": index_off_surface,
                 "index_in_surface": index_in_surface,
                 "acc_map": torch.sum(weights, -1),
@@ -354,10 +308,7 @@
                 "fg_rgb_values": fg_output_rgb,
                 "normal_values": normal_values,
                 "sdf_output": sdf_output,
-<<<<<<< HEAD
-                "depth": depth,
-=======
->>>>>>> ffe30e12
+                "depth": depth
             }
         return output
 
@@ -446,12 +397,7 @@
         shifted_free_energy = torch.cat(
             [torch.zeros(dists.shape[0], 1).cuda(), free_energy], dim=-1
         )  # add 0 for transperancy 1 at t_0
-<<<<<<< HEAD
-        # probability of it is not empty here
-        alpha = 1 - torch.exp(-free_energy)
-=======
         alpha = 1 - torch.exp(-free_energy)  # probability of it is not empty here
->>>>>>> ffe30e12
         transmittance = torch.exp(
             -torch.cumsum(shifted_free_energy, dim=-1)
         )  # probability of everything is empty up to now
@@ -473,12 +419,7 @@
         bg_dists = torch.cat(
             [
                 bg_dists,
-<<<<<<< HEAD
-                torch.tensor([1e10]).cuda().unsqueeze(
-                    0).repeat(bg_dists.shape[0], 1),
-=======
                 torch.tensor([1e10]).cuda().unsqueeze(0).repeat(bg_dists.shape[0], 1),
->>>>>>> ffe30e12
             ],
             -1,
         )
@@ -488,12 +429,7 @@
         bg_shifted_free_energy = torch.cat(
             [torch.zeros(bg_dists.shape[0], 1).cuda(), bg_free_energy[:, :-1]], dim=-1
         )  # shift one step
-<<<<<<< HEAD
-        # probability of it is not empty here
-        bg_alpha = 1 - torch.exp(-bg_free_energy)
-=======
         bg_alpha = 1 - torch.exp(-bg_free_energy)  # probability of it is not empty here
->>>>>>> ffe30e12
         bg_transmittance = torch.exp(
             -torch.cumsum(bg_shifted_free_energy, dim=-1)
         )  # probability of everything is empty up to now
@@ -533,24 +469,14 @@
             * torch.sum(rot_axis * p_sphere, dim=-1, keepdim=True)
             * (1.0 - torch.cos(rot_angle))
         )
-<<<<<<< HEAD
-        p_sphere_new = p_sphere_new / \
-            torch.norm(p_sphere_new, dim=-1, keepdim=True)
-=======
         p_sphere_new = p_sphere_new / torch.norm(p_sphere_new, dim=-1, keepdim=True)
->>>>>>> ffe30e12
         pts = torch.cat((p_sphere_new, depth.unsqueeze(-1)), dim=-1)
 
         return pts
 
 
 def gradient(inputs, outputs):
-<<<<<<< HEAD
-    d_points = torch.ones_like(
-        outputs, requires_grad=False, device=outputs.device)
-=======
     d_points = torch.ones_like(outputs, requires_grad=False, device=outputs.device)
->>>>>>> ffe30e12
     points_grad = grad(
         outputs=outputs,
         inputs=inputs,
