import torch
import hydra
import numpy as np
from ..smpl.body_models import SMPL


class SMPLServer(torch.nn.Module):
    def __init__(self, gender="neutral", betas=None, v_template=None):
        super().__init__()

        self.smpl = SMPL(
            model_path=hydra.utils.to_absolute_path("code/lib/smpl/smpl_model"),
            gender=gender,
            batch_size=1,
            use_hands=False,
            use_feet_keypoints=False,
            dtype=torch.float32,
        ).cuda()

        self.bone_parents = self.smpl.bone_parents.astype(int)
        self.bone_parents[0] = -1
        self.bone_ids = []
        self.faces = self.smpl.faces
        for i in range(24):
            self.bone_ids.append([self.bone_parents[i], i])

        if v_template is not None:
            self.v_template = torch.tensor(v_template).float().cuda()
        else:
            self.v_template = None

        if betas is not None:
            self.betas = torch.tensor(betas).float().cuda()
        else:
            self.betas = None

        # define the canonical pose
        param_canonical = torch.zeros((1, 86), dtype=torch.float32).cuda()
        param_canonical[0, 0] = 1
        param_canonical[0, 9] = np.pi / 6
        param_canonical[0, 12] = -np.pi / 6
        if self.betas is not None and self.v_template is None:
            param_canonical[0, -10:] = self.betas
        self.param_canonical = param_canonical

        output = self.forward(
            *torch.split(self.param_canonical, [1, 3, 72, 10], dim=1), absolute=True
        )
        self.verts_c = output["smpl_verts"]
        self.joints_c = output["smpl_jnts"]
<<<<<<< HEAD
        self.tfs_c = output["smpl_tfs"].squeeze(0)
        self.tfs_c_inv = self.tfs_c.inverse()
        
=======
        self.tfs_c_inv = output["smpl_tfs"].squeeze(0).inverse()
>>>>>>> ffe30e12

    def forward(self, scale, transl, thetas, betas, absolute=False):
        """return SMPL output from params
        Args:
            scale : scale factor. shape: [B, 1]
            transl: translation. shape: [B, 3]
            thetas: pose. shape: [B, 72]
            betas: shape. shape: [B, 10]
            absolute (bool): if true return smpl_tfs wrt thetas=0. else wrt thetas=thetas_canonical.
        Returns:
            smpl_verts: vertices. shape: [B, 6893. 3]
            smpl_tfs: bone transformations. shape: [B, 24, 4, 4]
            smpl_jnts: joint positions. shape: [B, 25, 3]
        """

        output = {}

        # ignore betas if v_template is provided
        if self.v_template is not None:
            betas = torch.zeros_like(betas)

        smpl_output = self.smpl.forward(
            betas=betas,
            transl=torch.zeros_like(transl),
            body_pose=thetas[:, 3:],
            global_orient=thetas[:, :3],
            return_verts=True,
            return_full_pose=True,
            v_template=self.v_template,
        )
<<<<<<< HEAD

        # smpl_output = self.smpl.forward(
        #     betas=betas,
        #     transl=None,
        #     body_pose=None,
        #     global_orient=None,
        #     return_verts=True,
        #     return_full_pose=True,
        #     v_template=self.v_template,
        # )
=======
>>>>>>> ffe30e12

        verts = smpl_output.vertices.clone()
        output["smpl_verts"] = verts * scale.unsqueeze(1) + transl.unsqueeze(
            1
        ) * scale.unsqueeze(1)

        joints = smpl_output.joints.clone()
        output["smpl_jnts"] = joints * scale.unsqueeze(1) + transl.unsqueeze(
            1
        ) * scale.unsqueeze(1)

        tf_mats = smpl_output.T.clone()
        tf_mats[:, :, :3, :] = tf_mats[:, :, :3, :] * scale.unsqueeze(1).unsqueeze(1)
        tf_mats[:, :, :3, 3] = tf_mats[:, :, :3, 3] + transl.unsqueeze(
            1
        ) * scale.unsqueeze(1)

        if not absolute:
            tf_mats = torch.einsum("bnij,njk->bnik", tf_mats, self.tfs_c_inv)

        output["smpl_tfs"] = tf_mats
        output["smpl_weights"] = smpl_output.weights
        return output<|MERGE_RESOLUTION|>--- conflicted
+++ resolved
@@ -48,13 +48,9 @@
         )
         self.verts_c = output["smpl_verts"]
         self.joints_c = output["smpl_jnts"]
-<<<<<<< HEAD
         self.tfs_c = output["smpl_tfs"].squeeze(0)
         self.tfs_c_inv = self.tfs_c.inverse()
         
-=======
-        self.tfs_c_inv = output["smpl_tfs"].squeeze(0).inverse()
->>>>>>> ffe30e12
 
     def forward(self, scale, transl, thetas, betas, absolute=False):
         """return SMPL output from params
@@ -85,19 +81,6 @@
             return_full_pose=True,
             v_template=self.v_template,
         )
-<<<<<<< HEAD
-
-        # smpl_output = self.smpl.forward(
-        #     betas=betas,
-        #     transl=None,
-        #     body_pose=None,
-        #     global_orient=None,
-        #     return_verts=True,
-        #     return_full_pose=True,
-        #     v_template=self.v_template,
-        # )
-=======
->>>>>>> ffe30e12
 
         verts = smpl_output.vertices.clone()
         output["smpl_verts"] = verts * scale.unsqueeze(1) + transl.unsqueeze(
