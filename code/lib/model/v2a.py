import hydra
import kaolin
import numpy as np
import torch
import torch.nn as nn
from kaolin.ops.mesh import index_vertices_by_faces
from torch.autograd import grad

from ..utils import utils
from .deformer import SMPLDeformer
from .density import AbsDensity, LaplaceDensity
from .networks import ImplicitNet, RenderingNet
from .ray_sampler import ErrorBoundSampler
from .sampler import PointInSpace
from .smpl import SMPLServer


import numpy as np
import torch
import torch.nn as nn
from torch.autograd import grad
import hydra
import kaolin
from kaolin.ops.mesh import index_vertices_by_faces
import einops


class V2A(nn.Module):
    def __init__(self, opt, betas_path, gender, num_training_frames):
        super().__init__()

        # Foreground networks
        self.implicit_network = ImplicitNet(opt.implicit_network)
        self.rendering_network = RenderingNet(opt.rendering_network)

        # Background networks
        self.bg_implicit_network = ImplicitNet(opt.bg_implicit_network)
        self.bg_rendering_network = RenderingNet(opt.bg_rendering_network)

        # Frame latent encoder
        self.frame_latent_encoder = nn.Embedding(
            num_training_frames, opt.bg_rendering_network.dim_frame_encoding
        )
        self.sampler = PointInSpace()

        betas = np.load(betas_path)
        self.use_smpl_deformer = opt.use_smpl_deformer
        self.gender = gender

        # pre-defined bounding sphere
        self.sdf_bounding_sphere = 3.0

        # threshold for the out-surface points
        self.threshold = 0.05

        self.density = LaplaceDensity(**opt.density)
        self.bg_density = AbsDensity()

        self.ray_sampler = ErrorBoundSampler(
            self.sdf_bounding_sphere, inverse_sphere_bg=True, **opt.ray_sampler
        )
        self.smpl_server = SMPLServer(gender=self.gender, betas=betas)

        if self.use_smpl_deformer:
            self.deformer = SMPLDeformer(smpl=self.smpl_server, betas=betas)

        if opt.smpl_init:
            smpl_model_state = torch.load(
                hydra.utils.to_absolute_path("./assets/smpl_init.pth")
            )
            self.implicit_network.load_state_dict(smpl_model_state["model_state_dict"])

        self.smpl_v_cano = self.smpl_server.verts_c
        self.smpl_f_cano = torch.tensor(
            self.smpl_server.smpl.faces.astype(np.int64), device=self.smpl_v_cano.device
        )

        self.mesh_v_cano = self.smpl_server.verts_c
        self.mesh_f_cano = torch.tensor(
            self.smpl_server.smpl.faces.astype(np.int64), device=self.smpl_v_cano.device
        )
        self.mesh_face_vertices = index_vertices_by_faces(
            self.mesh_v_cano, self.mesh_f_cano
        )

    def sdf_func_with_smpl_deformer(self, x, cond, smpl_tfs, smpl_verts, smpl_weights):
        if hasattr(self, "deformer"):
            x_c, outlier_mask = self.deformer.forward(
                x,
                smpl_tfs,
                return_weights=False,
                inverse=True,
                smpl_verts=smpl_verts,
                smpl_weights=smpl_weights,
            )

            output = self.implicit_network(x_c, cond)
            sdf = output[:, :, 0:1]
            feature = output[:, :, 1:]
            if not self.training:
                sdf[outlier_mask] = 4.0  # set a large SDF value for outlier points

        return sdf, x_c, feature

    def check_off_in_surface_points_cano_mesh(self, x_cano, N_samples, threshold=0.05):
        batch_size = x_cano.size(0)
        distance, _, _ = kaolin.metrics.trianglemesh.point_to_mesh_distance(
            x_cano.contiguous(), self.mesh_face_vertices.repeat(batch_size, 1, 1, 1)
        )

        distance = torch.sqrt(distance)  # kaolin outputs squared distance
        sign = kaolin.ops.mesh.check_sign(
            self.mesh_v_cano, self.mesh_f_cano, x_cano
        ).float()
        sign = 1 - 2 * sign
        signed_distance = sign * distance
        num_pixels = x_cano.shape[1] // N_samples
        signed_distance = signed_distance.view(batch_size, num_pixels, N_samples, 1)

        minimum = torch.min(signed_distance, 2)[0]
        index_off_surface = (minimum > threshold).squeeze(-1)
        index_in_surface = (minimum <= 0.0).squeeze(-1)
        return index_off_surface, index_in_surface

    def forward(self, input):
        # Parse model input
        torch.set_grad_enabled(True)
        # intrinsics = input["intrinsics"]
        # pose = input["pose"]
        uv = input["uv"]
        camera_pos = input["camera_poses"]
        camera_rotate = input["camera_rotates"]

        scale = input["scale"][:, None].float()

        smpl_pose = input["smpl_pose"]
        smpl_shape = input["smpl_shape"]
        smpl_trans = input["smpl_trans"]
        smpl_output = self.smpl_server(
            scale, smpl_trans, smpl_pose, smpl_shape)

        smpl_tfs = smpl_output["smpl_tfs"]

        cond = {"smpl": smpl_pose[:, 3:] / np.pi}
        # if self.training:
        #     if input["current_epoch"] < 20 or input["current_epoch"] % 20 == 0:
        #         cond = {"smpl": smpl_pose[:, 3:] * 0.0}

        ray_dirs, cam_loc = utils.get_camera_params_equirect(
            uv, camera_pos=camera_pos, camera_rotate=camera_rotate
        )
        batch_size, num_pixels, _ = ray_dirs.shape

<<<<<<< HEAD
        cam_loc = cam_loc.unsqueeze(1).repeat(
            1, num_pixels, 1).reshape(-1, 3)
        ray_dirs = ray_dirs.reshape(-1, 3)
=======
        cam_loc = cam_loc.unsqueeze(1).repeat(1, num_pixels, 1)
>>>>>>> 80f37ebf

        z_vals, _ = self.ray_sampler.get_z_vals(
            ray_dirs,
            cam_loc,
            self,
            cond,
            smpl_tfs,
            eval_mode=True,
            smpl_verts=smpl_output["smpl_verts"],
            smpl_weights=smpl_output["smpl_weights"],
        )

        z_vals, z_vals_bg = z_vals
        z_max = z_vals[:, :, -1]
        z_vals = z_vals[:, :, :-1]
        N_samples = z_vals.shape[2]

<<<<<<< HEAD
        points = cam_loc.unsqueeze(
            1) + z_vals.unsqueeze(2) * ray_dirs.unsqueeze(1)
        points_flat = points.reshape(-1, 3)
=======
        points = cam_loc.unsqueeze(-2) + z_vals.unsqueeze(-1) * ray_dirs.unsqueeze(-2)
>>>>>>> 80f37ebf

        dirs = ray_dirs.unsqueeze(2).repeat(1, 1, N_samples, 1)
        (
            sdf_output,
            canonical_points,
            feature_vectors,
        ) = self.sdf_func_with_smpl_deformer(
            points,
            cond,
            smpl_tfs,
            smpl_output["smpl_verts"],
            smpl_output["smpl_weights"],
        )

        sdf_output = sdf_output.squeeze(-1).view(batch_size, num_pixels, N_samples)

        if self.training:
            (
                index_off_surface,
                index_in_surface,
            ) = self.check_off_in_surface_points_cano_mesh(
                canonical_points, N_samples, threshold=self.threshold
            )
            canonical_points = canonical_points.view(
                batch_size, num_pixels, N_samples, 3
            )

            # sample canonical SMPL surface pnts for the eikonal loss
            smpl_verts_c = self.smpl_server.verts_c.repeat(batch_size, 1, 1)

            indices = torch.randperm(smpl_verts_c.shape[1])[:num_pixels].cuda()
            verts_c = torch.index_select(smpl_verts_c, 1, indices)
            sample = self.sampler.get_points(verts_c, global_ratio=0.0)

            sample.requires_grad_()
            # sample = utils.frequency_encoding(sample)
            local_pred = self.implicit_network(sample, cond)[..., 0:1]
            grad_theta = gradient(sample, local_pred)

            differentiable_points = canonical_points

        else:
            differentiable_points = canonical_points.view(
                batch_size, num_pixels, N_samples, 3
            )
            grad_theta = None

<<<<<<< HEAD
        z_vals = z_vals
        view = -dirs.reshape(-1, 3)
=======
        # differentiable_points = differentiable_points.view(-1, 3)
        # sdf_output = sdf_output.view(-1, 1)
        # view = -dirs.view(-1, 3)
        # points_flat = points.view(-1, 3)

        view = -dirs
>>>>>>> 80f37ebf

        if differentiable_points.shape[0] > 0:
            fg_rgb_flat, others = self.get_rbg_value(
                points,
                differentiable_points,
                view,
                cond,
                smpl_tfs,
                feature_vectors=feature_vectors,
                is_training=self.training,
            )
            normal_values = others["normals"]

        if "image_id" in input.keys():
            frame_latent_code = self.frame_latent_encoder(input["image_id"])
        else:
            frame_latent_code = self.frame_latent_encoder(input["idx"])

<<<<<<< HEAD
        fg_rgb = fg_rgb_flat.reshape(-1, N_samples, 3)
        normal_values = normal_values.reshape(-1, N_samples, 3)
        weights, bg_transmittance = self.volume_rendering(
            z_vals, z_max, sdf_output)
=======
        fg_rgb = fg_rgb_flat.view(batch_size, num_pixels, N_samples, 3)
        normal_values = normal_values.view(batch_size, num_pixels, N_samples, 3)
        weights, bg_transmittance = self.volume_rendering(z_vals, z_max, sdf_output)
>>>>>>> 80f37ebf

        fg_rgb_values = torch.sum(weights.unsqueeze(-1) * fg_rgb, 2)

        # Background rendering
        if input["idx"] is not None:
            N_bg_samples = z_vals_bg.shape[2]
            z_vals_bg = torch.flip(
                z_vals_bg,
                dims=[
                    -1,
                ],
            )  # 1--->0

            bg_dirs = ray_dirs.unsqueeze(2).repeat(1, 1, N_bg_samples, 1)
            bg_locs = cam_loc.unsqueeze(2).repeat(1, 1, N_bg_samples, 1)

            bg_points = self.depth2pts_outside(
                bg_locs, bg_dirs, z_vals_bg
            )  # [..., N_samples, 4]

            bg_points_flat = einops.rearrange(bg_points, "b n s p -> b (n s) p")
            bg_dirs_flat = einops.rearrange(bg_dirs, "b n s p -> b (n s) p")
            bg_output = self.bg_implicit_network(
                bg_points_flat, {"frame": frame_latent_code}
            )
            bg_sdf = bg_output[..., :1]
            bg_sdf = bg_sdf.view(batch_size, num_pixels, N_bg_samples)

            bg_feature_vectors = bg_output[..., 1:]

            bg_rendering_output = self.bg_rendering_network(
                None, None, bg_dirs_flat, None, bg_feature_vectors, frame_latent_code
            )
            if bg_rendering_output.shape[-1] == 4:
                bg_rgb_flat = bg_rendering_output[..., :-1]
                shadow_r = bg_rendering_output[..., -1]
                bg_rgb = bg_rgb_flat.view(batch_size, num_pixels, N_bg_samples, 3)
                shadow_r = shadow_r.view(batch_size, num_pixels, N_bg_samples, 1)
                bg_rgb = (1 - shadow_r) * bg_rgb
            else:
                bg_rgb_flat = bg_rendering_output
                bg_rgb = bg_rgb_flat.view(batch_size, num_pixels, N_bg_samples, 3)
            bg_weights = self.bg_volume_rendering(z_vals_bg, bg_sdf)
            bg_rgb_values = torch.sum(bg_weights.unsqueeze(-1) * bg_rgb, 2)
        else:
            bg_rgb_values = torch.ones_like(
                fg_rgb_values, device=fg_rgb_values.device)

        # Composite foreground and background
        bg_rgb_values = bg_transmittance.unsqueeze(-1) * bg_rgb_values
        rgb_values = fg_rgb_values + bg_rgb_values

        normal_values = torch.sum(weights.unsqueeze(-1) * normal_values, 2)

        # Depth map
        depth = torch.norm(points - cam_loc.unsqueeze(2), dim=-1)
        depth = torch.sum(weights * depth, dim=-1)

        if self.training:
            output = {
                "points": points,
                "rgb_values": rgb_values,
                "normal_values": normal_values,
                # "index_outside": input["index_outside"],
                "index_off_surface": index_off_surface,
                "index_in_surface": index_in_surface,
                "acc_map": torch.sum(weights, -1),
                "sdf_output": sdf_output,
                "grad_theta": grad_theta,
                "epoch": input["current_epoch"],
            }
        else:
            fg_output_rgb = fg_rgb_values + bg_transmittance.unsqueeze(
                -1
            ) * torch.ones_like(fg_rgb_values, device=fg_rgb_values.device)
            output = {
                "acc_map": torch.sum(weights, -1),
                "rgb_values": rgb_values,
                "fg_rgb_values": fg_output_rgb,
                "normal_values": normal_values,
                "sdf_output": sdf_output,
                "depth": depth,
            }
        return output

    def get_rbg_value(
        self, x, points, view_dirs, cond, tfs, feature_vectors, is_training=True
    ):
        points = einops.rearrange(points, "b n s p -> b (n s) p")

        pnts_c = points
        others = {}

        gradients, feature_vectors = self.forward_gradient(
            pnts_c, cond, tfs, create_graph=is_training, retain_graph=is_training
        )
        # ensure the gradient is normalized
        normals = nn.functional.normalize(gradients, dim=-1, eps=1e-6)

        view_dirs = einops.rearrange(view_dirs, "b n s p -> b (n s) p")

        fg_rendering_output = self.rendering_network(
            pnts_c, normals, view_dirs, cond["smpl"], feature_vectors
        )

        rgb_vals = fg_rendering_output[..., :3]
        others["normals"] = normals
        return rgb_vals, others

    def forward_gradient(self, pnts_c, cond, tfs, create_graph=True, retain_graph=True):
        if pnts_c.shape[0] == 0:
            return pnts_c.detach()
        pnts_c.requires_grad_(True)

        pnts_d = self.deformer.forward_skinning(pnts_c, None, tfs)
        num_dim = pnts_d.shape[-1]
        grads = []
        for i in range(num_dim):
<<<<<<< HEAD
            d_out = torch.zeros_like(
                pnts_d, requires_grad=False, device=pnts_d.device)
            d_out[:, i] = 1
=======
            d_out = torch.zeros_like(pnts_d, requires_grad=False, device=pnts_d.device)
            d_out[:, :, i] = 1
>>>>>>> 80f37ebf
            grad = torch.autograd.grad(
                outputs=pnts_d,
                inputs=pnts_c,
                grad_outputs=d_out,
                create_graph=create_graph,
                retain_graph=True if i < num_dim - 1 else retain_graph,
                only_inputs=True,
            )[0]
            grads.append(grad)
        grads = torch.stack(grads, dim=-2)

        grads_inv = grads.inverse()

        output = self.implicit_network(pnts_c, cond)
        sdf = output[..., :1]

        feature = output[..., 1:]
        d_output = torch.ones_like(sdf, requires_grad=False, device=sdf.device)
        gradients = torch.autograd.grad(
            outputs=sdf,
            inputs=pnts_c,
            grad_outputs=d_output,
            create_graph=create_graph,
            retain_graph=retain_graph,
            only_inputs=True,
        )[0]

        return torch.einsum("bni,bnij->bnj", gradients, grads_inv), feature

    def volume_rendering(self, z_vals, z_max, sdf):
        batch_size, num_pixels, N_samples = z_vals.shape
        density = self.density(sdf)

        # included also the dist from the sphere intersection
        dists = z_vals[..., 1:] - z_vals[..., :-1]
        dists = torch.cat([dists, z_max.unsqueeze(-1) - z_vals[..., -1:]], -1)

        # LOG SPACE
        free_energy = dists * density
        shifted_free_energy = torch.cat(
            [
                torch.zeros(dists.shape[0], dists.shape[1], 1).to(z_vals.device),
                free_energy,
            ],
            dim=-1,
        )  # add 0 for transperancy 1 at t_0
        alpha = 1 - torch.exp(-free_energy)  # probability of it is not empty here
        transmittance = torch.exp(
            -torch.cumsum(shifted_free_energy, dim=-1)
        )  # probability of everything is empty up to now
        fg_transmittance = transmittance[..., :-1]
        weights = alpha * fg_transmittance  # probability of the ray hits something here
        bg_transmittance = transmittance[
            ..., -1
        ]  # factor to be multiplied with the bg volume rendering

        return weights, bg_transmittance

    def bg_volume_rendering(self, z_vals_bg, bg_sdf):
        bg_density = self.bg_density(bg_sdf)
        # bg_density = bg_density_flat.view(
        #     -1, z_vals_bg.shape[1]
        # )  # (batch_size * num_pixels) x N_samples

        bg_dists = z_vals_bg[..., :-1] - z_vals_bg[..., 1:]
        bg_dists = torch.cat(
            [
                bg_dists,
                torch.tensor([1e10])
                .to(z_vals_bg.device)
                .unsqueeze(0)
                .unsqueeze(1)
                .repeat(bg_dists.shape[0], bg_dists.shape[1], 1),
            ],
            -1,
        )

        # LOG SPACE
        bg_free_energy = bg_dists * bg_density
        bg_shifted_free_energy = torch.cat(
            [
                torch.zeros(bg_dists.shape[0], bg_dists.shape[1], 1).to(
                    z_vals_bg.device
                ),
                bg_free_energy[..., :-1],
            ],
            dim=-1,
        )  # shift one step
        bg_alpha = 1 - torch.exp(-bg_free_energy)  # probability of it is not empty here
        bg_transmittance = torch.exp(
            -torch.cumsum(bg_shifted_free_energy, dim=-1)
        )  # probability of everything is empty up to now
        bg_weights = (
            bg_alpha * bg_transmittance
        )  # probability of the ray hits something here

        return bg_weights

    def depth2pts_outside(self, ray_o, ray_d, depth):
        """
        ray_o, ray_d: [..., 3]
        depth: [...]; inverse of distance to sphere origin
        """

        o_dot_d = torch.sum(ray_d * ray_o, dim=-1)
        under_sqrt = o_dot_d**2 - (
            (ray_o**2).sum(-1) - self.sdf_bounding_sphere**2
        )
        d_sphere = torch.sqrt(under_sqrt) - o_dot_d
        p_sphere = ray_o + d_sphere.unsqueeze(-1) * ray_d
        p_mid = ray_o - o_dot_d.unsqueeze(-1) * ray_d
        p_mid_norm = torch.norm(p_mid, dim=-1)

        rot_axis = torch.cross(ray_o, p_sphere, dim=-1)
        rot_axis = rot_axis / torch.norm(rot_axis, dim=-1, keepdim=True)
        phi = torch.asin(p_mid_norm / self.sdf_bounding_sphere)
        theta = torch.asin(p_mid_norm * depth)  # depth is inside [0, 1]
        rot_angle = (phi - theta).unsqueeze(-1)  # [..., 1]

        # now rotate p_sphere
        # Rodrigues formula: https://en.wikipedia.org/wiki/Rodrigues%27_rotation_formula
        p_sphere_new = (
            p_sphere * torch.cos(rot_angle)
            + torch.cross(rot_axis, p_sphere, dim=-1) * torch.sin(rot_angle)
            + rot_axis
            * torch.sum(rot_axis * p_sphere, dim=-1, keepdim=True)
            * (1.0 - torch.cos(rot_angle))
        )
        p_sphere_new = p_sphere_new / torch.norm(p_sphere_new, dim=-1, keepdim=True)
        pts = torch.cat((p_sphere_new, depth.unsqueeze(-1)), dim=-1)

        return pts


def gradient(inputs, outputs):
    d_points = torch.ones_like(outputs, requires_grad=False, device=outputs.device)
    points_grad = grad(
        outputs=outputs,
        inputs=inputs,
        grad_outputs=d_points,
        create_graph=True,
        retain_graph=True,
        only_inputs=True,
    )[0][:, :, -3:]
    return points_grad<|MERGE_RESOLUTION|>--- conflicted
+++ resolved
@@ -68,7 +68,8 @@
             smpl_model_state = torch.load(
                 hydra.utils.to_absolute_path("./assets/smpl_init.pth")
             )
-            self.implicit_network.load_state_dict(smpl_model_state["model_state_dict"])
+            self.implicit_network.load_state_dict(
+                smpl_model_state["model_state_dict"])
 
         self.smpl_v_cano = self.smpl_server.verts_c
         self.smpl_f_cano = torch.tensor(
@@ -98,7 +99,8 @@
             sdf = output[:, :, 0:1]
             feature = output[:, :, 1:]
             if not self.training:
-                sdf[outlier_mask] = 4.0  # set a large SDF value for outlier points
+                # set a large SDF value for outlier points
+                sdf[outlier_mask] = 4.0
 
         return sdf, x_c, feature
 
@@ -115,7 +117,8 @@
         sign = 1 - 2 * sign
         signed_distance = sign * distance
         num_pixels = x_cano.shape[1] // N_samples
-        signed_distance = signed_distance.view(batch_size, num_pixels, N_samples, 1)
+        signed_distance = signed_distance.view(
+            batch_size, num_pixels, N_samples, 1)
 
         minimum = torch.min(signed_distance, 2)[0]
         index_off_surface = (minimum > threshold).squeeze(-1)
@@ -151,13 +154,7 @@
         )
         batch_size, num_pixels, _ = ray_dirs.shape
 
-<<<<<<< HEAD
-        cam_loc = cam_loc.unsqueeze(1).repeat(
-            1, num_pixels, 1).reshape(-1, 3)
-        ray_dirs = ray_dirs.reshape(-1, 3)
-=======
         cam_loc = cam_loc.unsqueeze(1).repeat(1, num_pixels, 1)
->>>>>>> 80f37ebf
 
         z_vals, _ = self.ray_sampler.get_z_vals(
             ray_dirs,
@@ -175,13 +172,8 @@
         z_vals = z_vals[:, :, :-1]
         N_samples = z_vals.shape[2]
 
-<<<<<<< HEAD
-        points = cam_loc.unsqueeze(
-            1) + z_vals.unsqueeze(2) * ray_dirs.unsqueeze(1)
-        points_flat = points.reshape(-1, 3)
-=======
-        points = cam_loc.unsqueeze(-2) + z_vals.unsqueeze(-1) * ray_dirs.unsqueeze(-2)
->>>>>>> 80f37ebf
+        points = cam_loc.unsqueeze(-2) + \
+            z_vals.unsqueeze(-1) * ray_dirs.unsqueeze(-2)
 
         dirs = ray_dirs.unsqueeze(2).repeat(1, 1, N_samples, 1)
         (
@@ -196,7 +188,8 @@
             smpl_output["smpl_weights"],
         )
 
-        sdf_output = sdf_output.squeeze(-1).view(batch_size, num_pixels, N_samples)
+        sdf_output = sdf_output.squeeze(-1).view(batch_size,
+                                                 num_pixels, N_samples)
 
         if self.training:
             (
@@ -229,17 +222,12 @@
             )
             grad_theta = None
 
-<<<<<<< HEAD
-        z_vals = z_vals
-        view = -dirs.reshape(-1, 3)
-=======
         # differentiable_points = differentiable_points.view(-1, 3)
         # sdf_output = sdf_output.view(-1, 1)
         # view = -dirs.view(-1, 3)
         # points_flat = points.view(-1, 3)
 
         view = -dirs
->>>>>>> 80f37ebf
 
         if differentiable_points.shape[0] > 0:
             fg_rgb_flat, others = self.get_rbg_value(
@@ -258,16 +246,11 @@
         else:
             frame_latent_code = self.frame_latent_encoder(input["idx"])
 
-<<<<<<< HEAD
-        fg_rgb = fg_rgb_flat.reshape(-1, N_samples, 3)
-        normal_values = normal_values.reshape(-1, N_samples, 3)
+        fg_rgb = fg_rgb_flat.view(batch_size, num_pixels, N_samples, 3)
+        normal_values = normal_values.view(
+            batch_size, num_pixels, N_samples, 3)
         weights, bg_transmittance = self.volume_rendering(
             z_vals, z_max, sdf_output)
-=======
-        fg_rgb = fg_rgb_flat.view(batch_size, num_pixels, N_samples, 3)
-        normal_values = normal_values.view(batch_size, num_pixels, N_samples, 3)
-        weights, bg_transmittance = self.volume_rendering(z_vals, z_max, sdf_output)
->>>>>>> 80f37ebf
 
         fg_rgb_values = torch.sum(weights.unsqueeze(-1) * fg_rgb, 2)
 
@@ -288,7 +271,8 @@
                 bg_locs, bg_dirs, z_vals_bg
             )  # [..., N_samples, 4]
 
-            bg_points_flat = einops.rearrange(bg_points, "b n s p -> b (n s) p")
+            bg_points_flat = einops.rearrange(
+                bg_points, "b n s p -> b (n s) p")
             bg_dirs_flat = einops.rearrange(bg_dirs, "b n s p -> b (n s) p")
             bg_output = self.bg_implicit_network(
                 bg_points_flat, {"frame": frame_latent_code}
@@ -304,12 +288,15 @@
             if bg_rendering_output.shape[-1] == 4:
                 bg_rgb_flat = bg_rendering_output[..., :-1]
                 shadow_r = bg_rendering_output[..., -1]
-                bg_rgb = bg_rgb_flat.view(batch_size, num_pixels, N_bg_samples, 3)
-                shadow_r = shadow_r.view(batch_size, num_pixels, N_bg_samples, 1)
+                bg_rgb = bg_rgb_flat.view(
+                    batch_size, num_pixels, N_bg_samples, 3)
+                shadow_r = shadow_r.view(
+                    batch_size, num_pixels, N_bg_samples, 1)
                 bg_rgb = (1 - shadow_r) * bg_rgb
             else:
                 bg_rgb_flat = bg_rendering_output
-                bg_rgb = bg_rgb_flat.view(batch_size, num_pixels, N_bg_samples, 3)
+                bg_rgb = bg_rgb_flat.view(
+                    batch_size, num_pixels, N_bg_samples, 3)
             bg_weights = self.bg_volume_rendering(z_vals_bg, bg_sdf)
             bg_rgb_values = torch.sum(bg_weights.unsqueeze(-1) * bg_rgb, 2)
         else:
@@ -386,14 +373,9 @@
         num_dim = pnts_d.shape[-1]
         grads = []
         for i in range(num_dim):
-<<<<<<< HEAD
             d_out = torch.zeros_like(
                 pnts_d, requires_grad=False, device=pnts_d.device)
-            d_out[:, i] = 1
-=======
-            d_out = torch.zeros_like(pnts_d, requires_grad=False, device=pnts_d.device)
             d_out[:, :, i] = 1
->>>>>>> 80f37ebf
             grad = torch.autograd.grad(
                 outputs=pnts_d,
                 inputs=pnts_c,
@@ -435,12 +417,14 @@
         free_energy = dists * density
         shifted_free_energy = torch.cat(
             [
-                torch.zeros(dists.shape[0], dists.shape[1], 1).to(z_vals.device),
+                torch.zeros(dists.shape[0], dists.shape[1], 1).to(
+                    z_vals.device),
                 free_energy,
             ],
             dim=-1,
         )  # add 0 for transperancy 1 at t_0
-        alpha = 1 - torch.exp(-free_energy)  # probability of it is not empty here
+        # probability of it is not empty here
+        alpha = 1 - torch.exp(-free_energy)
         transmittance = torch.exp(
             -torch.cumsum(shifted_free_energy, dim=-1)
         )  # probability of everything is empty up to now
@@ -482,7 +466,8 @@
             ],
             dim=-1,
         )  # shift one step
-        bg_alpha = 1 - torch.exp(-bg_free_energy)  # probability of it is not empty here
+        # probability of it is not empty here
+        bg_alpha = 1 - torch.exp(-bg_free_energy)
         bg_transmittance = torch.exp(
             -torch.cumsum(bg_shifted_free_energy, dim=-1)
         )  # probability of everything is empty up to now
@@ -522,14 +507,16 @@
             * torch.sum(rot_axis * p_sphere, dim=-1, keepdim=True)
             * (1.0 - torch.cos(rot_angle))
         )
-        p_sphere_new = p_sphere_new / torch.norm(p_sphere_new, dim=-1, keepdim=True)
+        p_sphere_new = p_sphere_new / \
+            torch.norm(p_sphere_new, dim=-1, keepdim=True)
         pts = torch.cat((p_sphere_new, depth.unsqueeze(-1)), dim=-1)
 
         return pts
 
 
 def gradient(inputs, outputs):
-    d_points = torch.ones_like(outputs, requires_grad=False, device=outputs.device)
+    d_points = torch.ones_like(
+        outputs, requires_grad=False, device=outputs.device)
     points_grad = grad(
         outputs=outputs,
         inputs=inputs,
