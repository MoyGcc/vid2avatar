--- conflicted
+++ resolved
@@ -1,18 +1,10 @@
 metainfo:
-<<<<<<< HEAD
     gender: 'male'
     data_dir : data_tpain/
     subject: "data_tpain"
     start_frame: 0
     end_frame: 500
     img_size: [960, 960]
-=======
-    gender: 'female'
-    data_dir : data_2d_stereo/
-    subject: "data_2d_stereo"
-    start_frame: 0
-    end_frame: 42
->>>>>>> 80f37ebf
 
 train:
     type: "Video"
